matrix:
  include:
    - language: nix
      os: linux
      # work around weird `fetchGit` behavior...
      script: nix-build --arg src ./.
    - language: nix
      os: osx
<<<<<<< HEAD
      script: nix-build --arg src ./.
    - language: nix
      os: windows
      script: nix-build --arg src ./.
=======
>>>>>>> 8259a1b0
    - language: python
      python: "3.6"
      install:
        - pip install --upgrade pip
        - pip3 install -e .
      script: pytest
    - language: python
      python: "3.7"
      dist: xenial
      install:
        - pip install --upgrade pip
        - pip3 install -e .
      script:
        - pytest
        - TEMCI_TEST_CMD=1 pytest<|MERGE_RESOLUTION|>--- conflicted
+++ resolved
@@ -6,13 +6,7 @@
       script: nix-build --arg src ./.
     - language: nix
       os: osx
-<<<<<<< HEAD
       script: nix-build --arg src ./.
-    - language: nix
-      os: windows
-      script: nix-build --arg src ./.
-=======
->>>>>>> 8259a1b0
     - language: python
       python: "3.6"
       install:
